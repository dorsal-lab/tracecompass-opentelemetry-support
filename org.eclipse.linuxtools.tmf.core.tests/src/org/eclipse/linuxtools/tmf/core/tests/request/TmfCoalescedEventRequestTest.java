--- conflicted
+++ resolved
@@ -215,17 +215,10 @@
 
     @Test
     public void testToString() {
-<<<<<<< HEAD
-        String expected1 = "[TmfCoalescedEventRequest(0,ITmfEvent," + range1 + ",0,100)]";
-        String expected2 = "[TmfCoalescedEventRequest(1,ITmfEvent," + range2 + ",0,100)]";
-        String expected3 = "[TmfCoalescedEventRequest(2,ITmfEvent," + range2 + ",0,200)]";
-        String expected4 = "[TmfCoalescedEventRequest(3,ITmfEvent," + range2 + ",0,200)]";
-=======
-        String expected1 = "[TmfCoalescedEventRequest(0,ITmfEvent,FOREGROUND," + range1 + ",0,100,200, [])]";
-        String expected2 = "[TmfCoalescedEventRequest(1,ITmfEvent,FOREGROUND," + range2 + ",0,100,200, [])]";
-        String expected3 = "[TmfCoalescedEventRequest(2,ITmfEvent,FOREGROUND," + range2 + ",0,200,200, [])]";
-        String expected4 = "[TmfCoalescedEventRequest(3,ITmfEvent,FOREGROUND," + range2 + ",0,200,300, [])]";
->>>>>>> 0fb3c830
+        String expected1 = "[TmfCoalescedEventRequest(0,ITmfEvent,FOREGROUND," + range1 + ",0,100, [])]";
+        String expected2 = "[TmfCoalescedEventRequest(1,ITmfEvent,FOREGROUND," + range2 + ",0,100, [])]";
+        String expected3 = "[TmfCoalescedEventRequest(2,ITmfEvent,FOREGROUND," + range2 + ",0,200, [])]";
+        String expected4 = "[TmfCoalescedEventRequest(3,ITmfEvent,FOREGROUND," + range2 + ",0,200, [])]";
 
         assertEquals("toString", expected1, fRequest1.toString());
         assertEquals("toString", expected2, fRequest2.toString());
