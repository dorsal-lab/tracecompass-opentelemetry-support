--- conflicted
+++ resolved
@@ -214,13 +214,8 @@
     // Accessors
     // ------------------------------------------------------------------------
 
-<<<<<<< HEAD
     public static void setCurrentExperiment(final TmfExperiment<?> experiment) {
         if (fCurrentExperiment != null && fCurrentExperiment != experiment)
-=======
-    public static void setCurrentExperiment(TmfExperiment<?> experiment) {
-        if ((fCurrentExperiment != null) && (fCurrentExperiment != experiment)) {
->>>>>>> afe13e7a
             fCurrentExperiment.dispose();
         fCurrentExperiment = experiment;
     }
@@ -238,15 +233,9 @@
     }
 
     /**
-<<<<<<< HEAD
      * Returns the rank of the first event with the requested timestamp. If
      * none, returns the index of the next event (if any).
-     * 
-=======
-     * Returns the rank of the first event with the requested timestamp. If none, returns the index of the next event
-     * (if any).
      *
->>>>>>> afe13e7a
      * @param timestamp the event timestamp
      * @return the corresponding event rank
      */
@@ -257,14 +246,9 @@
     }
 
     /**
-<<<<<<< HEAD
      * Returns the timestamp of the event at the requested index. If none,
      * returns null.
      * 
-=======
-     * Returns the timestamp of the event at the requested index. If none, returns null.
-     *
->>>>>>> afe13e7a
      * @param index the event index (rank)
      * @return the corresponding event timestamp
      */
@@ -282,28 +266,16 @@
      * Update the global time range
      */
     protected void updateTimeRange() {
-        ITmfTimestamp startTime = fTimeRange != TmfTimeRange.NULL_RANGE ? fTimeRange.getStartTime()
-                : TmfTimestamp.BIG_CRUNCH;
+        ITmfTimestamp startTime = fTimeRange != TmfTimeRange.NULL_RANGE ? fTimeRange.getStartTime() : TmfTimestamp.BIG_CRUNCH;
         ITmfTimestamp endTime = fTimeRange != TmfTimeRange.NULL_RANGE ? fTimeRange.getEndTime() : TmfTimestamp.BIG_BANG;
 
-<<<<<<< HEAD
         for (final ITmfTrace<T> trace : fTraces) {
             final ITmfTimestamp traceStartTime = trace.getStartTime();
             if (traceStartTime.compareTo(startTime, true) < 0)
                 startTime = traceStartTime;
             final ITmfTimestamp traceEndTime = trace.getEndTime();
             if (traceEndTime.compareTo(endTime, true) > 0)
-=======
-        for (ITmfTrace<T> trace : fTraces) {
-            ITmfTimestamp traceStartTime = trace.getStartTime();
-            if (traceStartTime.compareTo(startTime, true) < 0) {
-                startTime = traceStartTime;
-            }
-            ITmfTimestamp traceEndTime = trace.getEndTime();
-            if (traceEndTime.compareTo(endTime, true) > 0) {
->>>>>>> afe13e7a
                 endTime = traceEndTime;
-            }
         }
         fTimeRange = new TmfTimeRange(startTime, endTime);
     }
@@ -311,34 +283,20 @@
     // ------------------------------------------------------------------------
     // TmfProvider
     // ------------------------------------------------------------------------
-    @Override
-<<<<<<< HEAD
+
+    @Override
     public ITmfContext armRequest(final ITmfDataRequest<T> request) {
         //		Tracer.trace("Ctx: Arming request - start");
         ITmfTimestamp timestamp = (request instanceof ITmfEventRequest<?>) ? ((ITmfEventRequest<T>) request).getRange().getStartTime() : null;
         if (TmfTimestamp.BIG_BANG.equals(timestamp) || request.getIndex() > 0)
-=======
-    public ITmfContext armRequest(ITmfDataRequest<T> request) {
-//		Tracer.trace("Ctx: Arming request - start");
-        ITmfTimestamp timestamp = (request instanceof ITmfEventRequest<?>) ? ((ITmfEventRequest<T>) request).getRange().getStartTime()
-                : null;
-
-        if (TmfTimestamp.BIG_BANG.equals(timestamp) || (request.getIndex() > 0)) {
->>>>>>> afe13e7a
             timestamp = null; // use request index
         TmfExperimentContext context = null;
         if (timestamp != null) {
             // seek by timestamp
             context = seekEvent(timestamp);
             ((ITmfEventRequest<T>) request).setStartIndex((int) context.getRank());
-<<<<<<< HEAD
         } else // Seek by rank
             if ((fExperimentContext != null) && fExperimentContext.getRank() == request.getIndex())
-=======
-        } else {
-            // Seek by rank
-            if ((fExperimentContext != null) && (fExperimentContext.getRank() == request.getIndex())) {
->>>>>>> afe13e7a
                 // We are already at the right context -> no need to seek
                 context = fExperimentContext;
             else
@@ -347,18 +305,11 @@
         return context;
     }
 
+    @Override
     @SuppressWarnings("unchecked")
-    @Override
-<<<<<<< HEAD
     public T getNext(final ITmfContext context) {
         if (context instanceof TmfExperimentContext)
             return (T) getNextEvent(context);
-=======
-    public T getNext(ITmfContext context) {
-        if (context instanceof TmfExperimentContext) {
-            return (T) getNextEvent(context);
-        }
->>>>>>> afe13e7a
         return null;
     }
 
@@ -371,11 +322,7 @@
     @Override
     public synchronized TmfExperimentContext seekLocation(final ITmfLocation<?> location) {
         // Validate the location
-<<<<<<< HEAD
         if (location != null && !(location instanceof TmfExperimentLocation))
-=======
-        if ((location != null) && !(location instanceof TmfExperimentLocation)) {
->>>>>>> afe13e7a
             return null; // Throw an exception?
 
         if (fTraces == null)
@@ -386,13 +333,8 @@
                 new ITmfLocation<?>[fTraces.length]), new long[fTraces.length]) : (TmfExperimentLocation) location.clone();
 
         // Create and populate the context's traces contexts
-<<<<<<< HEAD
         final TmfExperimentContext context = new TmfExperimentContext(fTraces, new ITmfContext[fTraces.length]);
         // Tracer.trace("Ctx: SeekLocation - start");
-=======
-        TmfExperimentContext context = new TmfExperimentContext(fTraces, new ITmfContext[fTraces.length]);
-//		Tracer.trace("Ctx: SeekLocation - start");
->>>>>>> afe13e7a
 
         long rank = 0;
         for (int i = 0; i < fTraces.length; i++) {
@@ -406,17 +348,11 @@
             rank += traceRank;
 
             // Set the trace location and read the corresponding event
-<<<<<<< HEAD
             /*
              * The (TmfContext) cast should be safe since we created 'context'
              * ourselves higher up.
              */
             expLocation.getLocation().locations[i] = context.getContexts()[i].getLocation().clone();
-=======
-            /* The (TmfContext) cast should be safe since we created 'context'
-             * ourselves higher up. */
-            expLocation.getLocation().locations[i] = (ITmfLocation<? extends Comparable<?>>) (context.getContexts()[i]).getLocation().clone();
->>>>>>> afe13e7a
             context.getEvents()[i] = fTraces[i].getNextEvent(context.getContexts()[i]);
         }
 
@@ -432,12 +368,7 @@
         return context;
     }
 
-    /*
-     * (non-Javadoc)
-<<<<<<< HEAD
-=======
-     *
->>>>>>> afe13e7a
+    /* (non-Javadoc)
      * @see org.eclipse.linuxtools.tmf.trace.ITmfTrace#seekEvent(org.eclipse.linuxtools .tmf.event.TmfTimestamp)
      */
     @Override
@@ -486,9 +417,7 @@
         return context;
     }
 
-    /*
-     * (non-Javadoc)
-     *
+    /* (non-Javadoc)
      * @see org.eclipse.linuxtools.tmf.trace.ITmfTrace#seekEvent(long)
      */
     @Override
@@ -549,8 +478,6 @@
     }
 
     //	private void dumpContext(TmfExperimentContext context, boolean isBefore) {
-
-<<<<<<< HEAD
     //		TmfContext context0 = context.getContexts()[0];
     //		TmfEvent   event0   = context.getEvents()[0];
     //		TmfExperimentLocation location0 = (TmfExperimentLocation) context.getLocation();
@@ -570,26 +497,6 @@
      * Scan the next events from all traces and return the next one in
      * chronological order.
      * 
-=======
-//		TmfContext context0 = context.getContexts()[0];
-//		TmfEvent   event0   = context.getEvents()[0];
-//		TmfExperimentLocation location0 = (TmfExperimentLocation) context.getLocation();
-//		long       rank0    = context.getRank();
-//		int        trace    = context.getLastTrace();
-//
-//		StringBuffer result = new StringBuffer("Ctx: " + (isBefore ? "B " : "A "));
-//
-//		result.append("[Ctx: fLoc= " + context0.getLocation().toString() + ", fRnk= " + context0.getRank() + "] ");
-//		result.append("[Evt: " + event0.getTimestamp().toString() + "] ");
-//		result.append("[Loc: fLoc= " + location0.getLocation()[0].toString() + ", fRnk= " + location0.getRanks()[0] + "] ");
-//		result.append("[Rnk: " + rank0 + "], [Trc: " + trace + "]");
-//		Tracer.trace(result.toString());
-//	}
-
-    /**
-     * Scan the next events from all traces and return the next one in chronological order.
-     *
->>>>>>> afe13e7a
      * @param context the trace context
      * @return the next event
      */
@@ -629,15 +536,9 @@
             }
         } else
             for (int i = 0; i < eventArray.length; i++) {
-<<<<<<< HEAD
                 final ITmfEvent event = eventArray[i];
                 if (event != null && event.getTimestamp() != null) {
                     final ITmfTimestamp otherTS = event.getTimestamp();
-=======
-                ITmfEvent event = eventArray[i];
-                if ((event != null) && (event.getTimestamp() != null)) {
-                    ITmfTimestamp otherTS = event.getTimestamp();
->>>>>>> afe13e7a
                     if (otherTS.compareTo(timestamp, true) < 0) {
                         trace = i;
                         timestamp = otherTS;
@@ -674,13 +575,8 @@
 
     public synchronized void updateIndex(final ITmfContext context, final ITmfTimestamp timestamp) {
         // Build the index as we go along
-<<<<<<< HEAD
         final long rank = context.getRank();
         if (context.hasValidRank() && (rank % fIndexPageSize) == 0) {
-=======
-        long rank = context.getRank();
-        if (context.isValidRank() && ((rank % fIndexPageSize) == 0)) {
->>>>>>> afe13e7a
             // Determine the table position
             final long position = rank / fIndexPageSize;
             // Add new entry at proper location (if empty)
@@ -693,13 +589,7 @@
         }
     }
 
-<<<<<<< HEAD
     /* (non-Javadoc)
-=======
-    /*
-     * (non-Javadoc)
-     *
->>>>>>> afe13e7a
      * @see org.eclipse.linuxtools.tmf.trace.ITmfTrace#parseEvent(org.eclipse.linuxtools .tmf.trace.TmfContext)
      */
     @Override
@@ -728,15 +618,9 @@
         int trace = TmfExperimentContext.NO_TRACE;
         ITmfTimestamp timestamp = TmfTimestamp.BIG_CRUNCH;
         for (int i = 0; i < expContext.getTraces().length; i++) {
-<<<<<<< HEAD
             final ITmfEvent event = expContext.getEvents()[i];
             if (event != null && event.getTimestamp() != null) {
                 final ITmfTimestamp otherTS = event.getTimestamp();
-=======
-            ITmfEvent event = expContext.getEvents()[i];
-            if ((event != null) && (event.getTimestamp() != null)) {
-                ITmfTimestamp otherTS = event.getTimestamp();
->>>>>>> afe13e7a
                 if (otherTS.compareTo(timestamp, true) < 0) {
                     trace = i;
                     timestamp = otherTS;
@@ -751,9 +635,7 @@
         return event;
     }
 
-    /*
-     * (non-Javadoc)
-     *
+    /* (non-Javadoc)
      * @see java.lang.Object#toString()
      */
     @Override
@@ -781,7 +663,6 @@
 
             // Broadcast in separate thread to prevent deadlock
             new Thread() {
-
                 @Override
                 public void run() {
                     broadcast(signal);
@@ -790,10 +671,9 @@
             return;
         }
 
-        final Thread thread = new Thread("Streaming Monitor for experiment " + getName()) { //$NON-NLS-1$
-
-            ITmfTimestamp safeTimestamp = null;
-            TmfTimeRange timeRange = null;
+        final Thread thread = new Thread("Streaming Monitor for experiment " + getName()) { ////$NON-NLS-1$
+            private ITmfTimestamp safeTimestamp = null;
+            private TmfTimeRange timeRange = null;
 
             @Override
             public void run() {
@@ -804,27 +684,17 @@
                         for (final ITmfTrace<T> trace : fTraces) {
                             if (trace.getStartTime().compareTo(startTimestamp) < 0)
                                 startTimestamp = trace.getStartTime();
-<<<<<<< HEAD
                             if (trace.getStreamingInterval() != 0 && trace.getEndTime().compareTo(endTimestamp) > 0)
-=======
-                            }
-                            if ((trace.getStreamingInterval() != 0) && (trace.getEndTime().compareTo(endTimestamp) > 0)) {
->>>>>>> afe13e7a
                                 endTimestamp = trace.getEndTime();
                         }
-<<<<<<< HEAD
                         if (safeTimestamp != null && safeTimestamp.compareTo(getTimeRange().getEndTime(), false) > 0)
-=======
-                        if ((safeTimestamp != null) && (safeTimestamp.compareTo(getTimeRange().getEndTime(), false) > 0)) {
->>>>>>> afe13e7a
                             timeRange = new TmfTimeRange(startTimestamp, safeTimestamp);
                         else
                             timeRange = null;
                         safeTimestamp = endTimestamp;
                         if (timeRange != null) {
                             final TmfExperimentRangeUpdatedSignal signal =
-                                    new TmfExperimentRangeUpdatedSignal(TmfExperiment.this, TmfExperiment.this,
-                                            timeRange);
+                                    new TmfExperimentRangeUpdatedSignal(TmfExperiment.this, TmfExperiment.this, timeRange);
                             broadcast(signal);
                         }
                     }
@@ -853,7 +723,6 @@
     }
 
     /*
-<<<<<<< HEAD
      * The experiment holds the globally ordered events of its set of traces. It
      * is expected to provide access to each individual event by index i.e. it
      * must be possible to request the Nth event of the experiment.
@@ -861,13 +730,6 @@
      * The purpose of the index is to keep the information needed to rapidly
      * restore the traces contexts at regular intervals (every INDEX_PAGE_SIZE
      * event).
-=======
-     * The experiment holds the globally ordered events of its set of traces. It is expected to provide access to each
-     * individual event by index i.e. it must be possible to request the Nth event of the experiment.
-     *
-     * The purpose of the index is to keep the information needed to rapidly restore the traces contexts at regular
-     * intervals (every INDEX_PAGE_SIZE event).
->>>>>>> afe13e7a
      */
 
     // The index page size
@@ -949,23 +811,13 @@
             public void handleData(final ITmfEvent event) {
                 super.handleData(event);
                 if (event != null) {
-<<<<<<< HEAD
                     final ITmfTimestamp ts = event.getTimestamp();
                     if (startTime == null)
-=======
-                    ITmfTimestamp ts = event.getTimestamp();
-                    if (startTime == null) {
->>>>>>> afe13e7a
                         startTime = ts.clone();
-                    }
                     lastTime = ts.clone();
-<<<<<<< HEAD
-                    if ((getNbRead() % fIndexPageSize) == 1 && getNbRead() != 1)
-=======
-                    if (((getNbRead() % fIndexPageSize) == 1) && (getNbRead() != 1)) {
->>>>>>> afe13e7a
-                        updateExperiment();
                 }
+                if ((getNbRead() % fIndexPageSize) == 1 && getNbRead() != 1)
+                    updateExperiment();
             }
 
             @Override
@@ -1016,13 +868,12 @@
         };
 
         sendRequest((ITmfDataRequest<T>) request);
-        if (waitForCompletion) {
+        if (waitForCompletion)
             try {
                 request.waitForCompletion();
             } catch (final InterruptedException e) {
                 e.printStackTrace();
             }
-        }
     }
 
     protected void notifyListeners() {
@@ -1045,20 +896,11 @@
     }
 
     @TmfSignalHandler
-<<<<<<< HEAD
     public void endSync(final TmfEndSynchSignal signal) {
         if (fEndSynchReference != null && fEndSynchReference.intValue() == signal.getReference()) {
             fEndSynchReference = null;
             initializeStreamingMonitor();
         }
-=======
-    public void endSync(TmfEndSynchSignal signal) {
-        if ((fEndSynchReference != null) && (fEndSynchReference.intValue() == signal.getReference())) {
-            fEndSynchReference = null;
-            initializeStreamingMonitor();
-        }
-
->>>>>>> afe13e7a
     }
 
     @TmfSignalHandler
