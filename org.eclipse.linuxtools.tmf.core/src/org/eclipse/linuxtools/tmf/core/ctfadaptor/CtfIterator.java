--- conflicted
+++ resolved
@@ -11,7 +11,7 @@
     private final CtfTmfTrace ctfTmfTrace;
 
     private CtfLocation curLocation;
-    private final long curRank;
+    private long curRank;
 
     /**
      * Create a new CTF trace iterator, which initially points at the first
@@ -33,11 +33,7 @@
         this.ctfTmfTrace = trace;
         this.curLocation = (new CtfLocation(this.getCurrentEvent()
                 .getTimestampValue()));
-<<<<<<< HEAD
         if (this.getCurrentEvent().getTimestampValue() != timestampValue)
-=======
-        if (this.getCurrentEvent().getTimestampValue() != timestampValue) {
->>>>>>> afe13e7a
             this.seek(timestampValue);
 
         this.curRank = rank;
@@ -48,46 +44,20 @@
     }
 
     public CtfTmfEvent getCurrentEvent() {
-<<<<<<< HEAD
         final StreamInputReader top = super.prio.peek();
         if (top != null)
             return new CtfTmfEvent(top.getCurrentEvent(), top.getFilename(), ctfTmfTrace);
-=======
-        StreamInputReader top = super.prio.peek();
-        if (top != null) {
-            return new CtfTmfEvent(top.getCurrentEvent(), top.getFilename(), ctfTmfTrace);
-        }
->>>>>>> afe13e7a
         return null;
     }
 
     @Override
     public boolean seek(final long timestamp) {
         boolean ret = false;
-<<<<<<< HEAD
         final long offsetTimestamp = timestamp - this.getCtfTmfTrace().getCTFTrace().getOffset();
         if( offsetTimestamp < 0 )
             ret = super.seek(timestamp);
         else
             ret = super.seek(offsetTimestamp);
-=======
-        long offsetTimestamp = timestamp - this.getCtfTmfTrace().getCTFTrace().getOffset();
-        if( offsetTimestamp < 0 ) {
-            ret = super.seek(timestamp);
-        } else {
-            ret = super.seek(offsetTimestamp);
-        }
-
-        if (ret) {
-            curLocation.setLocation(getCurrentEvent().getTimestampValue());
-        }
-        return ret;
-    }
-
-    public boolean seekRank(long rank) {
-        boolean ret = false;
-        ret = super.seekIndex(rank);
->>>>>>> afe13e7a
 
         if (ret)
             curLocation.setLocation(getCurrentEvent().getTimestampValue());
@@ -109,11 +79,7 @@
     }
 
     @Override
-<<<<<<< HEAD
     public void setRank(final long rank) {
-=======
-    public void setRank(long rank) {
->>>>>>> afe13e7a
         seekRank(rank);
     }
 
@@ -148,24 +114,14 @@
         return curLocation;
     }
 
-    @SuppressWarnings("unused")
     @Override
-<<<<<<< HEAD
     public void increaseRank() {
         curRank++;
     }
 
     @Override
     public boolean hasValidRank() {
-=======
-    public void updateRank(int rank) {
-        // not needed I think
-    }
-
-    @Override
-    public boolean isValidRank() {
->>>>>>> afe13e7a
-        return (getRank() > -1);
+        return (getRank() >= 0);
     }
 
     @Override
