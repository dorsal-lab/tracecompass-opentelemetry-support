--- conflicted
+++ resolved
@@ -161,12 +161,7 @@
      *            The end time of this entry
      */
     public TimeGraphEntry(String name, long startTime, long endTime) {
-<<<<<<< HEAD
-        this(new TimeGraphEntryModel(-1, -1, name, startTime, endTime));
-
-=======
-        fModel = new TimeGraphEntryModel(-1, -1, Collections.singletonList(name), startTime, endTime);
->>>>>>> f1b5566a
+        this(new TimeGraphEntryModel(-1, -1, Collections.singletonList(name), startTime, endTime));
     }
 
     /**
@@ -259,11 +254,7 @@
          * Model is immutable, this is the only way to do this, consider not updating
          * name in the future?
          */
-<<<<<<< HEAD
-        fModel = new TimeGraphEntryModel(fModel.getId(), fModel.getParentId(), name, getStartTime(), getEndTime(), fModel instanceof ITimeGraphEntryModel ? ((TimeGraphEntryModel) fModel).hasRowModel() : true);
-=======
-        fModel = new TimeGraphEntryModel(fModel.getId(), fModel.getParentId(), Collections.singletonList(name), getStartTime(), getEndTime(), fModel.hasRowModel());
->>>>>>> f1b5566a
+        fModel = new TimeGraphEntryModel(fModel.getId(), fModel.getParentId(), Collections.singletonList(name), getStartTime(), getEndTime(), fModel instanceof ITimeGraphEntryModel ? ((TimeGraphEntryModel) fModel).hasRowModel() : true);
     }
 
     @Override
@@ -469,12 +460,8 @@
          * Model is immutable, this is the only way to do this, consider not updating
          * bounds in the future?
          */
-<<<<<<< HEAD
         fStartTime = newStart;
         fEndTime = newEnd;
-=======
-        fModel = new TimeGraphEntryModel(fModel.getId(), fModel.getParentId(), Collections.singletonList(getName()), newStart, newEnd, fModel.hasRowModel());
->>>>>>> f1b5566a
     }
 
     /**
