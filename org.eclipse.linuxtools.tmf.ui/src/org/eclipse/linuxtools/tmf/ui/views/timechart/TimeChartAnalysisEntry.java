/*******************************************************************************
 * Copyright (c) 2010 Ericsson
 *
 * All rights reserved. This program and the accompanying materials are
 * made available under the terms of the Eclipse Public License v1.0 which
 * accompanies this distribution, and is available at
 * http://www.eclipse.org/legal/epl-v10.html
 *
 * Contributors:
 *   Patrick Tasse - Initial API and implementation
 *******************************************************************************/

package org.eclipse.linuxtools.tmf.ui.views.timechart;

import java.util.Iterator;
import java.util.NoSuchElementException;
import java.util.Vector;

import org.eclipse.linuxtools.tmf.core.trace.ITmfTrace;
import org.eclipse.linuxtools.tmf.ui.widgets.timegraph.model.ITimeEvent;
import org.eclipse.linuxtools.tmf.ui.widgets.timegraph.model.ITimeGraphEntry;

/**
 * An entry (row) in the time chart analysis view
 *
 * @version 1.0
 * @author Patrick Tasse
 */
public class TimeChartAnalysisEntry implements ITimeGraphEntry {

<<<<<<< HEAD
    private final ITmfTrace<?> fTrace;
=======
    private final ITmfTrace fTrace;
>>>>>>> 6151d86c
    private final Vector<TimeChartEvent> fTraceEvents;
    private int fPower = 0; // 2^fPower nanoseconds per vector position
    private long fReferenceTime = -1; // time corresponding to beginning of index 0
    private long fStartTime = -1; // time of first event
    private long fStopTime = -1; // time of last event
    private long fLastRank = -1; // rank of last processed trace event

<<<<<<< HEAD
    TimeChartAnalysisEntry(ITmfTrace<?> trace, int modelSize) {
=======
    TimeChartAnalysisEntry(ITmfTrace trace, int modelSize) {
>>>>>>> 6151d86c
        fTrace = trace;
        fTraceEvents = new Vector<TimeChartEvent>(modelSize);
    }

    @Override
    public ITimeGraphEntry[] getChildren() {
        return null;
    }

    @Override
    public ITimeGraphEntry getParent() {
        return null;
    }

    @Override
    public boolean hasChildren() {
        return false;
    }

    @Override
    public String getName() {
        return fTrace.getName();
    }

    @Override
    public long getStartTime() {
        return fStartTime;
    }

    @Override
    public long getEndTime() {
        return fStopTime;
    }

    @Override
    public boolean hasTimeEvents() {
        return true;
    }

    @Override
    public Iterator<ITimeEvent> getTimeEventsIterator() {
        return new EntryIterator(0, Long.MAX_VALUE, 0);
    }

    @Override
    public Iterator<ITimeEvent> getTimeEventsIterator(long startTime, long stopTime, long maxDuration) {
        return new EntryIterator(startTime, stopTime, maxDuration);
    }

    private class EntryIterator implements Iterator<ITimeEvent> {
        private final long fIteratorStartTime;
        private final long fIteratorStopTime;
        private final long fIteratorMaxDuration;
        private long lastTime = -1;
        private TimeChartEvent next = null;
        private Iterator<ITimeEvent> nestedIterator = null;

        public EntryIterator(long startTime, long stopTime, long maxDuration) {
            fIteratorStartTime = startTime;
            fIteratorStopTime = stopTime;
            fIteratorMaxDuration = maxDuration;
        }

        @Override
        public boolean hasNext() {
            synchronized (fTraceEvents) {
                if (next != null) {
                    return true;
                }
                if (nestedIterator != null) {
                    if (nestedIterator.hasNext()) {
                        return true;
                    }
                    nestedIterator = null;
                }
                long time = (lastTime == -1) ? fStartTime : lastTime;
                int index = (fReferenceTime == -1) ? 0 : (int) ((time - fReferenceTime) >> fPower);
                while (index < fTraceEvents.size()) {
                    TimeChartEvent event = fTraceEvents.get(index++);
                    if (event != null && (lastTime == -1 || event.getTime() > time)) {
                        if (event.getTime() + event.getDuration() >= fIteratorStartTime && event.getTime() <= fIteratorStopTime) {
                            if (event.getItemizedEntry() == null || event.getDuration() <= fIteratorMaxDuration) {
                                lastTime = event.getTime() + event.getDuration();
                                next = event;
                                return true;
                            }
                            nestedIterator = event.getItemizedEntry().getTimeEventsIterator(fIteratorStartTime, fIteratorStopTime, fIteratorMaxDuration);
                            return nestedIterator.hasNext();
                        }
                    }
                }
                return false;
            }
        }

        @Override
        public TimeChartEvent next() {
            synchronized (fTraceEvents) {
                if (nestedIterator != null) {
                    TimeChartEvent event = (TimeChartEvent) nestedIterator.next();
                    lastTime = event.getTime() + event.getDuration();
                    return event;
                }
                if (hasNext()) {
                    TimeChartEvent event = next;
                    next = null;
                    return event;
                }
                throw new NoSuchElementException();
            }
        }

        @Override
        public void remove() {
            throw new UnsupportedOperationException();
        }

    }

    /**
     * Add a time event to the time chart entry
     *
     * @param timeEvent
     *            The event to add
     */
    public void addTraceEvent(ITimeEvent timeEvent) {
        long time = timeEvent.getTime();
        synchronized (fTraceEvents) {
            long index = (fReferenceTime == -1) ? 0 : (time - fReferenceTime) >> fPower;
            if (index < 0) {
                if (fTraceEvents.capacity() - fTraceEvents.size() < -index) {
                    int powershift = (-index + fTraceEvents.size() <= 2 * fTraceEvents.capacity()) ? 1 :
                        (int) Math.ceil(Math.log((double) (-index + fTraceEvents.size()) / fTraceEvents.capacity()) / Math.log(2));
                    merge(powershift);
                    index = (int) ((time - fReferenceTime) >> fPower);
                }
                shift((int) -index);
                index = 0;
                fTraceEvents.set(0, (TimeChartEvent) timeEvent);
            } else if (index < fTraceEvents.capacity()) {
                if (index >= fTraceEvents.size()) {
                    fTraceEvents.setSize((int) index + 1);
                }
            } else {
                int powershift = (index < 2 * fTraceEvents.capacity()) ? 1 :
                    (int) Math.ceil(Math.log((double) (index + 1) / fTraceEvents.capacity()) / Math.log(2));
                merge(powershift);
                index = (int) ((time - fReferenceTime) >> fPower);
                fTraceEvents.setSize((int) index + 1);
            }
            TimeChartEvent event = fTraceEvents.get((int) index);
            if (event == null) {
                fTraceEvents.set((int) index, (TimeChartEvent) timeEvent);
            } else {
                if (event.getItemizedEntry() == null) {
                    event.merge((TimeChartEvent) timeEvent);
                } else {
                	event.mergeDecorations((TimeChartEvent) timeEvent);
                    event.getItemizedEntry().addTraceEvent(timeEvent);
                }
            }
            if (fReferenceTime == -1 || time < fReferenceTime) {
                fReferenceTime = (time >> fPower) << fPower;
            }
            if (fStartTime == -1 || time < fStartTime) {
                fStartTime = time;
            }
            if (fStopTime == -1 || time > fStopTime) {
                fStopTime = time;
            }
        }
    }

    private void merge(int powershift) {
        fPower += powershift;
        fReferenceTime = (fReferenceTime >> fPower) << fPower;
        int index = 0;
        for (int i = 0; i < fTraceEvents.size(); i++) {
            TimeChartEvent event = fTraceEvents.get(i);
            if (event != null) {
                index = (int) ((event.getTime() - fReferenceTime) >> fPower);
                TimeChartEvent mergedEvent = fTraceEvents.get(index);
                if (mergedEvent == null) {
                    fTraceEvents.set(index, event);
                } else {
                    mergedEvent.merge(event);
                }
                if (i != index) {
                    fTraceEvents.set(i, null);
                }
            }
        }
        fTraceEvents.setSize(index + 1);
    }

    private void shift(int indexshift) {
        int oldSize = fTraceEvents.size();
        fTraceEvents.setSize(oldSize + indexshift);
        for (int i = oldSize - 1; i >= 0; i--) {
            fTraceEvents.set(i + indexshift, fTraceEvents.get(i));
        }
        for (int i = 0; i < indexshift; i++) {
            fTraceEvents.set(i, null);
        }
    }

    /**
     * Retrieve the trace associated with this entry
     *
     * @return The trace object
     */
<<<<<<< HEAD
    public ITmfTrace<?> getTrace() {
=======
    public ITmfTrace getTrace() {
>>>>>>> 6151d86c
        return fTrace;
    }

    /**
     * Set the last rank of the entry
     *
     * @param rank
     *            The rank to set
     */
    public void setLastRank(long rank) {
        fLastRank = rank;
    }

    /**
     * Retrieve the last rank of the entry
     *
     * @return The last rank
     */
    public long getLastRank() {
        return fLastRank;
    }
}<|MERGE_RESOLUTION|>--- conflicted
+++ resolved
@@ -28,11 +28,7 @@
  */
 public class TimeChartAnalysisEntry implements ITimeGraphEntry {
 
-<<<<<<< HEAD
-    private final ITmfTrace<?> fTrace;
-=======
     private final ITmfTrace fTrace;
->>>>>>> 6151d86c
     private final Vector<TimeChartEvent> fTraceEvents;
     private int fPower = 0; // 2^fPower nanoseconds per vector position
     private long fReferenceTime = -1; // time corresponding to beginning of index 0
@@ -40,11 +36,7 @@
     private long fStopTime = -1; // time of last event
     private long fLastRank = -1; // rank of last processed trace event
 
-<<<<<<< HEAD
-    TimeChartAnalysisEntry(ITmfTrace<?> trace, int modelSize) {
-=======
     TimeChartAnalysisEntry(ITmfTrace trace, int modelSize) {
->>>>>>> 6151d86c
         fTrace = trace;
         fTraceEvents = new Vector<TimeChartEvent>(modelSize);
     }
@@ -256,11 +248,7 @@
      *
      * @return The trace object
      */
-<<<<<<< HEAD
-    public ITmfTrace<?> getTrace() {
-=======
     public ITmfTrace getTrace() {
->>>>>>> 6151d86c
         return fTrace;
     }
 
