/*******************************************************************************
 * Copyright (c) 2010 Ericsson
 *
 * All rights reserved. This program and the accompanying materials are
 * made available under the terms of the Eclipse Public License v1.0 which
 * accompanies this distribution, and is available at
 * http://www.eclipse.org/legal/epl-v10.html
 *
 * Contributors:
 *   Patrick Tasse - Initial API and implementation
 *******************************************************************************/

package org.eclipse.linuxtools.tmf.ui.views.timechart;

import java.util.ArrayList;
import java.util.HashMap;
import java.util.Iterator;
import java.util.Map;

import org.eclipse.core.resources.IFile;
import org.eclipse.core.resources.IMarker;
import org.eclipse.core.resources.IMarkerDelta;
import org.eclipse.core.resources.IResourceChangeEvent;
import org.eclipse.core.resources.IResourceChangeListener;
import org.eclipse.core.resources.IResourceDelta;
import org.eclipse.core.resources.ResourcesPlugin;
import org.eclipse.linuxtools.tmf.core.event.ITmfEvent;
import org.eclipse.linuxtools.tmf.core.event.TmfTimestamp;
import org.eclipse.linuxtools.tmf.core.filter.ITmfFilter;
import org.eclipse.linuxtools.tmf.core.signal.TmfSignalHandler;
import org.eclipse.linuxtools.tmf.core.signal.TmfTimeSynchSignal;
import org.eclipse.linuxtools.tmf.core.signal.TmfTraceSelectedSignal;
import org.eclipse.linuxtools.tmf.core.signal.TmfTraceUpdatedSignal;
import org.eclipse.linuxtools.tmf.core.trace.ITmfContext;
import org.eclipse.linuxtools.tmf.core.trace.ITmfTrace;
import org.eclipse.linuxtools.tmf.ui.editors.ITmfTraceEditor;
import org.eclipse.linuxtools.tmf.ui.signal.TmfTraceClosedSignal;
import org.eclipse.linuxtools.tmf.ui.signal.TmfTraceOpenedSignal;
import org.eclipse.linuxtools.tmf.ui.viewers.events.ITmfEventsFilterListener;
import org.eclipse.linuxtools.tmf.ui.viewers.events.ITmfEventsFilterProvider;
import org.eclipse.linuxtools.tmf.ui.views.TmfView;
import org.eclipse.linuxtools.tmf.ui.views.colors.ColorSetting;
import org.eclipse.linuxtools.tmf.ui.views.colors.ColorSettingsManager;
import org.eclipse.linuxtools.tmf.ui.views.colors.IColorSettingsListener;
import org.eclipse.linuxtools.tmf.ui.views.timechart.TimeChartEvent.RankRange;
import org.eclipse.linuxtools.tmf.ui.widgets.timegraph.ITimeGraphPresentationProvider;
import org.eclipse.linuxtools.tmf.ui.widgets.timegraph.ITimeGraphRangeListener;
import org.eclipse.linuxtools.tmf.ui.widgets.timegraph.ITimeGraphSelectionListener;
import org.eclipse.linuxtools.tmf.ui.widgets.timegraph.ITimeGraphTimeListener;
import org.eclipse.linuxtools.tmf.ui.widgets.timegraph.TimeGraphRangeUpdateEvent;
import org.eclipse.linuxtools.tmf.ui.widgets.timegraph.TimeGraphSelectionEvent;
import org.eclipse.linuxtools.tmf.ui.widgets.timegraph.TimeGraphTimeEvent;
import org.eclipse.linuxtools.tmf.ui.widgets.timegraph.TimeGraphViewer;
import org.eclipse.linuxtools.tmf.ui.widgets.timegraph.model.ITimeEvent;
import org.eclipse.linuxtools.tmf.ui.widgets.timegraph.model.ITimeGraphEntry;
import org.eclipse.swt.SWT;
import org.eclipse.swt.widgets.Composite;
import org.eclipse.swt.widgets.Display;
import org.eclipse.ui.IEditorPart;
import org.eclipse.ui.IEditorReference;

/**
 * Generic Time Chart view, which is similar to a Gantt chart for trace analysis
 *
 * @version 1.0
 * @author Patrick Tasse
 */
public class TimeChartView extends TmfView implements ITimeGraphRangeListener,
        ITimeGraphSelectionListener, ITimeGraphTimeListener,
        IColorSettingsListener, IResourceChangeListener,
        ITmfEventsFilterListener {

    /** TimeChartView's ID */
    public static final String ID = "org.eclipse.linuxtools.tmf.ui.views.timechart"; //$NON-NLS-1$

    private static final int TIMESTAMP_SCALE = -9;

    private final int fDisplayWidth;
    private TimeGraphViewer fViewer;
    private final ArrayList<TimeChartAnalysisEntry> fTimeAnalysisEntries = new ArrayList<TimeChartAnalysisEntry>();
<<<<<<< HEAD
    private final Map<ITmfTrace<?>, TimeChartDecorationProvider> fDecorationProviders = new HashMap<ITmfTrace<?>, TimeChartDecorationProvider>();
=======
    private final Map<ITmfTrace, TimeChartDecorationProvider> fDecorationProviders = new HashMap<ITmfTrace, TimeChartDecorationProvider>();
>>>>>>> 6151d86c
    private ArrayList<DecorateThread> fDecorateThreads;
    private long fStartTime = 0;
    private long fStopTime = Long.MAX_VALUE;
    private boolean fRefreshBusy = false;
    private boolean fRefreshPending = false;
    private boolean fRedrawBusy = false;
    private boolean fRedrawPending = false;
    private final Object fSyncObj = new Object();
    private ITimeGraphPresentationProvider fPresentationProvider;

    /**
     * Default constructor
     */
    public TimeChartView() {
        super("Time Chart"); //$NON-NLS-1$
        fDisplayWidth = Display.getDefault().getBounds().width;
    }

    @Override
    public void createPartControl(Composite parent) {
        fViewer = new TimeGraphViewer(parent, SWT.NONE);
        fPresentationProvider = new TimeChartAnalysisProvider();
        fViewer.setTimeGraphProvider(fPresentationProvider);
        fViewer.setTimeCalendarFormat(true);
        fViewer.addTimeListener(this);
        fViewer.addRangeListener(this);
        fViewer.addSelectionListener(this);
        fViewer.setMinimumItemWidth(1);

        IEditorReference[] editorReferences = getSite().getPage().getEditorReferences();
        for (IEditorReference editorReference : editorReferences) {
            IEditorPart editor = editorReference.getEditor(false);
            if (editor instanceof ITmfTraceEditor) {
<<<<<<< HEAD
                ITmfTrace<?> trace = ((ITmfTraceEditor) editor).getTrace();
=======
                ITmfTrace trace = ((ITmfTraceEditor) editor).getTrace();
>>>>>>> 6151d86c
                if (trace != null) {
                    IFile bookmarksFile = ((ITmfTraceEditor) editor).getBookmarksFile();
                    TimeChartAnalysisEntry timeAnalysisEntry = new TimeChartAnalysisEntry(trace, fDisplayWidth * 2);
                    fTimeAnalysisEntries.add(timeAnalysisEntry);
                    fDecorationProviders.put(trace, new TimeChartDecorationProvider(bookmarksFile));
                    Thread thread = new ProcessTraceThread(timeAnalysisEntry);
                    thread.start();
                }
            }
        }
        fViewer.setInput(fTimeAnalysisEntries.toArray(new TimeChartAnalysisEntry[0]));

        fDecorateThreads = new ArrayList<DecorateThread>();
        ColorSettingsManager.addColorSettingsListener(this);
        ResourcesPlugin.getWorkspace().addResourceChangeListener(this, IResourceChangeEvent.POST_CHANGE);
    }

    @Override
    public void dispose() {
        ResourcesPlugin.getWorkspace().removeResourceChangeListener(this);
        for (DecorateThread thread : fDecorateThreads) {
            thread.cancel();
        }
        ColorSettingsManager.removeColorSettingsListener(this);
        super.dispose();
    }

    @Override
    public void setFocus() {
        fViewer.setFocus();
    }

    private class ProcessTraceThread extends Thread {

        private final TimeChartAnalysisEntry fTimeAnalysisEntry;

        public ProcessTraceThread(TimeChartAnalysisEntry timeAnalysisEntry) {
            super("ProcessTraceJob:" + timeAnalysisEntry.getName()); //$NON-NLS-1$
            fTimeAnalysisEntry = timeAnalysisEntry;
        }

        @Override
        public void run() {
            updateTraceEntry(fTimeAnalysisEntry, Long.MAX_VALUE, 0, Long.MAX_VALUE);
        }
    }

    private void updateTraceEntry(TimeChartAnalysisEntry timeAnalysisEntry, long stopRank, long startTime, long stopTime) {
<<<<<<< HEAD
        ITmfTrace<?> trace = timeAnalysisEntry.getTrace();
=======
        ITmfTrace trace = timeAnalysisEntry.getTrace();
>>>>>>> 6151d86c
        TimeChartDecorationProvider decorationProvider = fDecorationProviders.get(trace);
        if (decorationProvider == null) {
            return; // the trace has been closed
        }
        ITmfContext context = null;
        // TmfTimestamp lastTimestamp = null;
        boolean done = false;
        while (!done) {
            synchronized (timeAnalysisEntry) {
                if (timeAnalysisEntry.getLastRank() >= trace.getNbEvents()) {
                    done = true;
                    break;
                }
                if (context == null || context.getRank() != timeAnalysisEntry.getLastRank()) {
                    if (context != null) {
                        context.dispose();
                    }
                    if (timeAnalysisEntry.getLastRank() != -1) {
                        context = trace.seekEvent(timeAnalysisEntry.getLastRank());
                    } else {
                        // context = trace.seekLocation(null);
                        context = trace.seekEvent(0);
                    }
                }
                while (true) {
                    long rank = context.getRank();
                    ITmfEvent event = trace.getNext(context);
                    if (event == null) {
                        done = true;
                        break;
                    }
                    // if (!event.getTimestamp().equals(lastTimestamp)) {
                    TimeChartEvent timeEvent = new TimeChartEvent(timeAnalysisEntry, event, rank, decorationProvider);
                    if (timeEvent.getTime() >= startTime && timeEvent.getTime() <= stopTime) {
                        timeAnalysisEntry.addTraceEvent(timeEvent);
                    }
                    // lastTimestamp = event.getTimestamp();
                    // } *** commented out so that color setting priority gets
                    // set even if the event has same time
                    if (context.getRank() == trace.getNbEvents() || context.getRank() == stopRank) {
                        done = true;
                        break;
                    }
                    if (context.getRank() % trace.getCacheSize() == 1) {
                        // break for UI refresh
                        break;
                    }
                }
                // timeAnalysisEntry.setLastRank(Math.min(trace.getNbEvents(),
                // stopRank));
                timeAnalysisEntry.setLastRank(context.getRank());
            }
            redrawViewer(true);
        }
        if (context != null) {
            context.dispose();
        }
    }

    private void refreshViewer() {
        synchronized (fSyncObj) {
            if (fRefreshBusy) {
                fRefreshPending = true;
                return;
            }
            fRefreshBusy = true;
        }
        // Perform the refresh on the UI thread
        Display.getDefault().asyncExec(new Runnable() {
            @Override
            public void run() {
                if (fViewer.getControl().isDisposed()) {
                    return;
                }
                fViewer.setInput(fTimeAnalysisEntries.toArray(new TimeChartAnalysisEntry[0]));
                fViewer.resetStartFinishTime();
                synchronized (fSyncObj) {
                    fRefreshBusy = false;
                    if (fRefreshPending) {
                        fRefreshPending = false;
                        refreshViewer();
                    }
                }
            }
        });
    }

    private void redrawViewer(boolean resetTimeIntervals) {
        synchronized (fSyncObj) {
            if (fRedrawBusy) {
                fRedrawPending = true;
                return;
            }
            fRedrawBusy = true;
        }
        final boolean reset = resetTimeIntervals;
        // Perform the refresh on the UI thread
        Display.getDefault().asyncExec(new Runnable() {
            @Override
            public void run() {
                if (fViewer.getControl().isDisposed()) {
                    return;
                }
                if (reset) {
                    fViewer.setTimeRange(fTimeAnalysisEntries.toArray(new TimeChartAnalysisEntry[0]));
                    fViewer.setTimeBounds();
                }
                fViewer.getControl().redraw();
                fViewer.getControl().update();
                synchronized (fSyncObj) {
                    fRedrawBusy = false;
                    if (fRedrawPending) {
                        fRedrawPending = false;
                        redrawViewer(reset);
                    }
                }
            }
        });
    }

    private void itemize(long startTime, long stopTime) {
        for (int i = 0; i < fTimeAnalysisEntries.size(); i++) {
            Thread thread = new ItemizeThread(fTimeAnalysisEntries.get(i), startTime, stopTime);
            thread.start();
        }
    }

    private class ItemizeThread extends Thread {

        private final TimeChartAnalysisEntry fTimeAnalysisEntry;
        private final long fStartTime;
        private final long fStopTime;
        private final long fMaxDuration;

        private ItemizeThread(TimeChartAnalysisEntry timeAnalysisEntry, long startTime, long stopTime) {
            super("Itemize Thread:" + timeAnalysisEntry.getName()); //$NON-NLS-1$
            fTimeAnalysisEntry = timeAnalysisEntry;
            fStartTime = startTime;
            fStopTime = stopTime;
            fMaxDuration = 3 * (fStopTime - fStartTime) / fDisplayWidth;
        }

        @Override
        public void run() {
            itemizeTraceEntry(fTimeAnalysisEntry);
        }

        public void itemizeTraceEntry(TimeChartAnalysisEntry timeAnalysisEntry) {
            Iterator<ITimeEvent> iterator = timeAnalysisEntry.getTimeEventsIterator();
            TimeChartEvent event = null;
            boolean hasNext = true;
            while (hasNext) {
                synchronized (timeAnalysisEntry) {
                    while (hasNext = iterator.hasNext()) {
                        event = (TimeChartEvent) iterator.next();
                        if (event.getTime() + event.getDuration() > fStartTime && event.getTime() < fStopTime && event.getDuration() > fMaxDuration
                                && event.getNbEvents() > 1) {
                            break;
                        }
                    }
                }
                if (hasNext) {
                    if (event.getItemizedEntry() == null) {
                        itemizeEvent(event);
                    } else {
                        itemizeTraceEntry(event.getItemizedEntry());
                    }
                }
            }
        }

        public void itemizeEvent(TimeChartEvent event) {
            synchronized (event) {
                if (event.isItemizing()) {
                    return;
                }
                event.setItemizing(true);
            }
            TimeChartAnalysisEntry timeAnalysisEntry = new TimeChartAnalysisEntry(fTimeAnalysisEntry.getTrace(), (int) Math.min(
                    event.getNbEvents() + 1, fDisplayWidth * 2));
            synchronized (event.getRankRangeList()) {
                for (RankRange range : event.getRankRangeList()) {
                    timeAnalysisEntry.setLastRank(range.getFirstRank());
                    updateTraceEntry(timeAnalysisEntry, range.getLastRank() + 1, event.getTime(), event.getTime() + event.getDuration());
                }
            }
            event.setItemizedEntry(timeAnalysisEntry);
            redrawViewer(false);
            itemizeTraceEntry(timeAnalysisEntry);
            synchronized (event) {
                event.setItemizing(false);
            }
        }
    }

    private void redecorate() {
        synchronized (fDecorateThreads) {
            for (DecorateThread thread : fDecorateThreads) {
                thread.cancel();
            }
            fDecorateThreads.clear();
            for (int i = 0; i < fTimeAnalysisEntries.size(); i++) {
                DecorateThread thread = new DecorateThread(fTimeAnalysisEntries.get(i));
                thread.start();
                fDecorateThreads.add(thread);
            }
        }
    }

    private class DecorateThread extends Thread {
        private volatile boolean interrupted = false;
        private final TimeChartAnalysisEntry fTimeAnalysisEntry;
        private final TimeChartDecorationProvider fDecorationProvider;
        private ITmfContext fContext;
        private int fCount = 0;

        private DecorateThread(TimeChartAnalysisEntry timeAnalysisEntry) {
            super("Decorate Thread:" + timeAnalysisEntry.getName()); //$NON-NLS-1$
            fTimeAnalysisEntry = timeAnalysisEntry;
            fDecorationProvider = fDecorationProviders.get(timeAnalysisEntry.getTrace());
        }

        @Override
        public void run() {
            resetTraceEntry(fTimeAnalysisEntry);
            redrawViewer(false);
            decorateTraceEntry(fTimeAnalysisEntry, null);
            redrawViewer(false);
            synchronized (fDecorateThreads) {
                fDecorateThreads.remove(this);
            }
            if (fContext != null) {
            	fContext.dispose();
            }
        }

        public void resetTraceEntry(TimeChartAnalysisEntry timeAnalysisEntry) {
            Iterator<ITimeEvent> iterator = timeAnalysisEntry.getTimeEventsIterator();
            TimeChartEvent event = null;
            boolean hasNext = true;
            while (!interrupted && hasNext) {
                synchronized (timeAnalysisEntry) {
                    while (hasNext = iterator.hasNext()) {
                        event = (TimeChartEvent) iterator.next();
                        break;
                    }
                }
                if (hasNext) {
                    // TODO possible concurrency problem here with ItemizeJob
                    event.setColorSettingPriority(ColorSettingsManager.PRIORITY_NONE);
                    if (event.getItemizedEntry() != null) {
                        resetTraceEntry(event.getItemizedEntry());
                    }
                }
            }
        }

        public void decorateTraceEntry(TimeChartAnalysisEntry timeAnalysisEntry, TimeChartEvent parentEvent) {
            // Set max duration high to ensure iterator does not consider
            // itemized events
            Iterator<ITimeEvent> iterator = timeAnalysisEntry.getTimeEventsIterator(0, Long.MAX_VALUE, Long.MAX_VALUE);
            TimeChartEvent event = null;
            int entryPriority = ColorSettingsManager.PRIORITY_NONE;
            boolean entryIsBookmarked = false;
            boolean entryIsVisible = false;
            boolean entryIsSearchMatch = false;
            boolean hasNext = true;
            while (!interrupted && hasNext) {
                synchronized (timeAnalysisEntry) {
                    while (hasNext = iterator.hasNext()) {
                        event = (TimeChartEvent) iterator.next();
                        break;
                    }
                }
                if (hasNext) {
                    // TODO possible concurrency problem here with ItemizeJob
                    if (event.getItemizedEntry() == null) {
                        decorateEvent(event);
                    } else {
                        decorateTraceEntry(event.getItemizedEntry(), event);
                    }
                    entryPriority = Math.min(entryPriority, event.getColorSettingPriority());
                    entryIsBookmarked |= event.isBookmarked();
                    entryIsVisible |= event.isVisible();
                    entryIsSearchMatch |= event.isSearchMatch();
                    if (++fCount % timeAnalysisEntry.getTrace().getCacheSize() == 0) {
                        redrawViewer(false);
                    }
                }
            }
            if (parentEvent != null) {
                parentEvent.setColorSettingPriority(entryPriority);
                parentEvent.setIsBookmarked(entryIsBookmarked);
                parentEvent.setIsVisible(entryIsVisible);
                parentEvent.setIsSearchMatch(entryIsSearchMatch);
            }
        }

        public void decorateEvent(TimeChartEvent timeChartEvent) {
            // TODO possible concurrency problem here with ItemizeJob
            TimeChartAnalysisEntry timeAnalysisEntry = (TimeChartAnalysisEntry) timeChartEvent.getEntry();
<<<<<<< HEAD
            ITmfTrace<?> trace = timeAnalysisEntry.getTrace();
=======
            ITmfTrace trace = timeAnalysisEntry.getTrace();
>>>>>>> 6151d86c
            int priority = ColorSettingsManager.PRIORITY_NONE;
            boolean isBookmarked = false;
            boolean isVisible = false;
            boolean isSearchMatch = false;
            synchronized (timeChartEvent.getRankRangeList()) {
                for (RankRange range : timeChartEvent.getRankRangeList()) {
                    if (interrupted) {
                        return;
                    }
                    if (fContext == null || fContext.getRank() != range.getFirstRank()) {
                        if (fContext != null) {
                        	fContext.dispose();
                        }
                        fContext = trace.seekEvent(range.getFirstRank());
                        fContext.setRank(range.getFirstRank());
                    }
                    while (true) {
                        if (interrupted) {
                            return;
                        }
                        long rank = fContext.getRank();
                        ITmfEvent event = trace.getNext(fContext);
                        if (event == null) {
                            break;
                        }
                        long eventTime = event.getTimestamp().normalize(0, -9).getValue();
                        if (eventTime >= timeChartEvent.getTime() && eventTime <= timeChartEvent.getTime() + timeChartEvent.getDuration()) {
                            priority = Math.min(priority, ColorSettingsManager.getColorSettingPriority(event));
                        }
                        isBookmarked |= fDecorationProvider.isBookmark(rank);
                        isVisible |= fDecorationProvider.isVisible(event);
                        isSearchMatch |= fDecorationProvider.isSearchMatch(event);
                        if (fContext.getRank() > range.getLastRank()) {
                            break;
                        }
                    }
                }
            }
            timeChartEvent.setColorSettingPriority(priority);
            timeChartEvent.setIsBookmarked(isBookmarked);
            timeChartEvent.setIsVisible(isVisible);
            timeChartEvent.setIsSearchMatch(isSearchMatch);
        }

        public void cancel() {
            interrupted = true;
        }
    }

    // ------------------------------------------------------------------------
    // Listeners
    // ------------------------------------------------------------------------

    @Override
    public void timeRangeUpdated(TimeGraphRangeUpdateEvent event) {
        fStartTime = event.getStartTime();
        fStopTime = event.getEndTime();
        itemize(fStartTime, fStopTime);
    }

    @Override
    public void selectionChanged(TimeGraphSelectionEvent event) {
        ITimeGraphEntry timeAnalysisEntry = null;
        if (event.getSelection() instanceof TimeChartAnalysisEntry) {
            timeAnalysisEntry = event.getSelection();
        } else if (event.getSelection() instanceof TimeChartEvent) {
            timeAnalysisEntry = ((TimeChartEvent) event.getSelection()).getEntry();
        }
        if (timeAnalysisEntry instanceof TimeChartAnalysisEntry) {
            broadcast(new TmfTraceSelectedSignal(this, ((TimeChartAnalysisEntry) timeAnalysisEntry).getTrace()));
        }
    }

    @Override
    public void timeSelected(TimeGraphTimeEvent event) {
        broadcast(new TmfTimeSynchSignal(this, new TmfTimestamp(event.getTime(), TIMESTAMP_SCALE)));
    }

    @Override
    public void colorSettingsChanged(ColorSetting[] colorSettings) {
        // Set presentation provider again to trigger re-creation of new color settings which are stored
        // in the TimeGraphControl class
        fViewer.setTimeGraphProvider(fPresentationProvider);
        redecorate();
    }

    @Override
    public void resourceChanged(IResourceChangeEvent event) {
        for (IMarkerDelta delta : event.findMarkerDeltas(IMarker.BOOKMARK, false)) {
            for (TimeChartDecorationProvider provider : fDecorationProviders.values()) {
                if (delta.getResource().equals(provider.getBookmarksFile())) {
                    if (delta.getKind() == IResourceDelta.CHANGED && delta.getMarker().getAttribute(IMarker.LOCATION, -1) != -1) {
                        provider.refreshBookmarks();
                    } else if (delta.getKind() == IResourceDelta.REMOVED) {
                        provider.refreshBookmarks();
                    }
                }
            }
        }
        redecorate();
    }

    @Override
<<<<<<< HEAD
    public void filterApplied(ITmfFilter filter, ITmfTrace<?> trace) {
=======
    public void filterApplied(ITmfFilter filter, ITmfTrace trace) {
>>>>>>> 6151d86c
        TimeChartDecorationProvider decorationProvider = fDecorationProviders.get(trace);
        decorationProvider.filterApplied(filter);
        redecorate();
    }

    @Override
<<<<<<< HEAD
    public void searchApplied(ITmfFilter filter, ITmfTrace<?> trace) {
=======
    public void searchApplied(ITmfFilter filter, ITmfTrace trace) {
>>>>>>> 6151d86c
        TimeChartDecorationProvider decorationProvider = fDecorationProviders.get(trace);
        decorationProvider.searchApplied(filter);
        redecorate();
    }

    // ------------------------------------------------------------------------
    // Signal handlers
    // ------------------------------------------------------------------------

    /**
     * Handler for the Trace Opened signal
     *
     * @param signal
     *            The incoming signal
     */
    @TmfSignalHandler
    public void traceOpened(TmfTraceOpenedSignal signal) {
        if (fTimeAnalysisEntries == null) {
            return;
        }
<<<<<<< HEAD
        final ITmfTrace<?> trace = signal.getTrace();
=======
        final ITmfTrace trace = signal.getTrace();
>>>>>>> 6151d86c
        final IFile bookmarksFile = signal.getBookmarksFile();
        final ITmfEventsFilterProvider eventsFilterProvider = signal.getEventsFilterProvider();
        TimeChartAnalysisEntry timeAnalysisEntry = null;
        for (int i = 0; i < fTimeAnalysisEntries.size(); i++) {
            if (fTimeAnalysisEntries.get(i).getTrace().equals(trace)) {
                timeAnalysisEntry = fTimeAnalysisEntries.get(i);
                break;
            }
        }
        if (timeAnalysisEntry == null) {
            timeAnalysisEntry = new TimeChartAnalysisEntry(trace, fDisplayWidth * 2);
            fTimeAnalysisEntries.add(timeAnalysisEntry);
            fDecorationProviders.put(trace, new TimeChartDecorationProvider(bookmarksFile));
            Thread thread = new ProcessTraceThread(timeAnalysisEntry);
            thread.start();
        }
        refreshViewer();
        if (eventsFilterProvider != null) {
            eventsFilterProvider.addEventsFilterListener(this);
        }
    }

    /**
     * Handler for the Trace Closed signal
     *
     * @param signal
     *            The incoming signal
     */
    @TmfSignalHandler
    public void traceClosed(TmfTraceClosedSignal signal) {
        if (fTimeAnalysisEntries == null) {
            return;
        }
<<<<<<< HEAD
        final ITmfTrace<?> trace = signal.getTrace();
=======
        final ITmfTrace trace = signal.getTrace();
>>>>>>> 6151d86c
        for (int i = 0; i < fTimeAnalysisEntries.size(); i++) {
            if (fTimeAnalysisEntries.get(i).getTrace().equals(trace)) {
                fTimeAnalysisEntries.remove(i);
                fDecorationProviders.remove(trace);
                refreshViewer();
                break;
            }
        }
    }

    /**
     * Handler for the Trace Selected signal
     *
     * @param signal
     *            The incoming signal
     */
    @TmfSignalHandler
    public void traceSelected(TmfTraceSelectedSignal signal) {
        if (signal.getSource() != this && fTimeAnalysisEntries != null) {
<<<<<<< HEAD
            ITmfTrace<?> trace = signal.getTrace();
=======
            ITmfTrace trace = signal.getTrace();
>>>>>>> 6151d86c
            for (int i = 0; i < fTimeAnalysisEntries.size(); i++) {
                if (fTimeAnalysisEntries.get(i).getTrace().equals(trace)) {
                    fViewer.setSelection(fTimeAnalysisEntries.get(i));
                    break;
                }
            }
        }
    }

    /**
     * Handler for the Trace Updated signal
     *
     * @param signal
     *            The incoming signal
     */
    @TmfSignalHandler
    public void traceUpdated(TmfTraceUpdatedSignal signal) {
        if (fTimeAnalysisEntries == null) {
            return;
        }
<<<<<<< HEAD
        final ITmfTrace<?> trace = signal.getTrace();
=======
        final ITmfTrace trace = signal.getTrace();
>>>>>>> 6151d86c
        for (int i = 0; i < fTimeAnalysisEntries.size(); i++) {
            TimeChartAnalysisEntry timeAnalysisEntry = fTimeAnalysisEntries.get(i);
            if (timeAnalysisEntry.getTrace().equals(trace)) {
                updateTraceEntry(timeAnalysisEntry, Long.MAX_VALUE, 0, Long.MAX_VALUE);
                break;
            }
        }
    }

    /**
     * Handler for the Time Synch signal
     *
     * @param signal
     *            The incoming signal
     */
    @TmfSignalHandler
    public void currentTimeUpdated(TmfTimeSynchSignal signal) {
        final long time = signal.getCurrentTime().normalize(0, TIMESTAMP_SCALE).getValue();
        Display.getDefault().asyncExec(new Runnable() {
            @Override
            public void run() {
                fViewer.setSelectedTime(time, true);
            }
        });
    }

}<|MERGE_RESOLUTION|>--- conflicted
+++ resolved
@@ -78,11 +78,7 @@
     private final int fDisplayWidth;
     private TimeGraphViewer fViewer;
     private final ArrayList<TimeChartAnalysisEntry> fTimeAnalysisEntries = new ArrayList<TimeChartAnalysisEntry>();
-<<<<<<< HEAD
-    private final Map<ITmfTrace<?>, TimeChartDecorationProvider> fDecorationProviders = new HashMap<ITmfTrace<?>, TimeChartDecorationProvider>();
-=======
     private final Map<ITmfTrace, TimeChartDecorationProvider> fDecorationProviders = new HashMap<ITmfTrace, TimeChartDecorationProvider>();
->>>>>>> 6151d86c
     private ArrayList<DecorateThread> fDecorateThreads;
     private long fStartTime = 0;
     private long fStopTime = Long.MAX_VALUE;
@@ -116,11 +112,7 @@
         for (IEditorReference editorReference : editorReferences) {
             IEditorPart editor = editorReference.getEditor(false);
             if (editor instanceof ITmfTraceEditor) {
-<<<<<<< HEAD
-                ITmfTrace<?> trace = ((ITmfTraceEditor) editor).getTrace();
-=======
                 ITmfTrace trace = ((ITmfTraceEditor) editor).getTrace();
->>>>>>> 6151d86c
                 if (trace != null) {
                     IFile bookmarksFile = ((ITmfTraceEditor) editor).getBookmarksFile();
                     TimeChartAnalysisEntry timeAnalysisEntry = new TimeChartAnalysisEntry(trace, fDisplayWidth * 2);
@@ -169,11 +161,7 @@
     }
 
     private void updateTraceEntry(TimeChartAnalysisEntry timeAnalysisEntry, long stopRank, long startTime, long stopTime) {
-<<<<<<< HEAD
-        ITmfTrace<?> trace = timeAnalysisEntry.getTrace();
-=======
         ITmfTrace trace = timeAnalysisEntry.getTrace();
->>>>>>> 6151d86c
         TimeChartDecorationProvider decorationProvider = fDecorationProviders.get(trace);
         if (decorationProvider == null) {
             return; // the trace has been closed
@@ -475,11 +463,7 @@
         public void decorateEvent(TimeChartEvent timeChartEvent) {
             // TODO possible concurrency problem here with ItemizeJob
             TimeChartAnalysisEntry timeAnalysisEntry = (TimeChartAnalysisEntry) timeChartEvent.getEntry();
-<<<<<<< HEAD
-            ITmfTrace<?> trace = timeAnalysisEntry.getTrace();
-=======
             ITmfTrace trace = timeAnalysisEntry.getTrace();
->>>>>>> 6151d86c
             int priority = ColorSettingsManager.PRIORITY_NONE;
             boolean isBookmarked = false;
             boolean isVisible = false;
@@ -583,22 +567,14 @@
     }
 
     @Override
-<<<<<<< HEAD
-    public void filterApplied(ITmfFilter filter, ITmfTrace<?> trace) {
-=======
     public void filterApplied(ITmfFilter filter, ITmfTrace trace) {
->>>>>>> 6151d86c
         TimeChartDecorationProvider decorationProvider = fDecorationProviders.get(trace);
         decorationProvider.filterApplied(filter);
         redecorate();
     }
 
     @Override
-<<<<<<< HEAD
-    public void searchApplied(ITmfFilter filter, ITmfTrace<?> trace) {
-=======
     public void searchApplied(ITmfFilter filter, ITmfTrace trace) {
->>>>>>> 6151d86c
         TimeChartDecorationProvider decorationProvider = fDecorationProviders.get(trace);
         decorationProvider.searchApplied(filter);
         redecorate();
@@ -619,11 +595,7 @@
         if (fTimeAnalysisEntries == null) {
             return;
         }
-<<<<<<< HEAD
-        final ITmfTrace<?> trace = signal.getTrace();
-=======
         final ITmfTrace trace = signal.getTrace();
->>>>>>> 6151d86c
         final IFile bookmarksFile = signal.getBookmarksFile();
         final ITmfEventsFilterProvider eventsFilterProvider = signal.getEventsFilterProvider();
         TimeChartAnalysisEntry timeAnalysisEntry = null;
@@ -657,11 +629,7 @@
         if (fTimeAnalysisEntries == null) {
             return;
         }
-<<<<<<< HEAD
-        final ITmfTrace<?> trace = signal.getTrace();
-=======
         final ITmfTrace trace = signal.getTrace();
->>>>>>> 6151d86c
         for (int i = 0; i < fTimeAnalysisEntries.size(); i++) {
             if (fTimeAnalysisEntries.get(i).getTrace().equals(trace)) {
                 fTimeAnalysisEntries.remove(i);
@@ -681,11 +649,7 @@
     @TmfSignalHandler
     public void traceSelected(TmfTraceSelectedSignal signal) {
         if (signal.getSource() != this && fTimeAnalysisEntries != null) {
-<<<<<<< HEAD
-            ITmfTrace<?> trace = signal.getTrace();
-=======
             ITmfTrace trace = signal.getTrace();
->>>>>>> 6151d86c
             for (int i = 0; i < fTimeAnalysisEntries.size(); i++) {
                 if (fTimeAnalysisEntries.get(i).getTrace().equals(trace)) {
                     fViewer.setSelection(fTimeAnalysisEntries.get(i));
@@ -706,11 +670,7 @@
         if (fTimeAnalysisEntries == null) {
             return;
         }
-<<<<<<< HEAD
-        final ITmfTrace<?> trace = signal.getTrace();
-=======
         final ITmfTrace trace = signal.getTrace();
->>>>>>> 6151d86c
         for (int i = 0; i < fTimeAnalysisEntries.size(); i++) {
             TimeChartAnalysisEntry timeAnalysisEntry = fTimeAnalysisEntries.get(i);
             if (timeAnalysisEntry.getTrace().equals(trace)) {
