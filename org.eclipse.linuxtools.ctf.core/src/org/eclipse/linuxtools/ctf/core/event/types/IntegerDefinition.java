--- conflicted
+++ resolved
@@ -102,13 +102,7 @@
     public void read(BitBuffer input) {
         final long longNegBit = 0x0000000080000000L;
         /* Offset the buffer position wrt the current alignment */
-<<<<<<< HEAD
-        int align = (int) declaration.getAlignment();
-        long pos = input.position() + ((align - (input.position() % align)) % align);
-        input.position(pos);
-=======
         alignRead(input, this.declaration);
->>>>>>> d6205f97
 
         boolean signed = declaration.isSigned();
         int length = declaration.getLength();
